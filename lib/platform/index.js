<<<<<<< HEAD
const github = require('./github');
const gitlab = require('./gitlab');
const vsts = require('./vsts');
const bitbucket = require('./bitbucket');

function initPlatform(val) {
  if (val === 'github') {
    global.platform = github;
  } else if (val === 'gitlab') {
    global.platform = gitlab;
  } else if (val === 'vsts') {
    global.platform = vsts;
  } else if (val === 'bitbucket') {
    global.platform = bitbucket;
  }
=======
/* eslint-disable global-require */
const platforms = new Map([
  ['github', require('./github')],
  ['gitlab', require('./gitlab')],
  ['vsts', require('./vsts')],
]);
/* eslint-enable global-require */

function getPlatformApi(platform) {
  return platforms.get(platform);
}

function initPlatform(platform) {
  global.platform = getPlatformApi(platform);
>>>>>>> 75fb45cb
}

module.exports = {
  initPlatform,
  getPlatformApi,
};<|MERGE_RESOLUTION|>--- conflicted
+++ resolved
@@ -1,22 +1,6 @@
-<<<<<<< HEAD
-const github = require('./github');
-const gitlab = require('./gitlab');
-const vsts = require('./vsts');
-const bitbucket = require('./bitbucket');
-
-function initPlatform(val) {
-  if (val === 'github') {
-    global.platform = github;
-  } else if (val === 'gitlab') {
-    global.platform = gitlab;
-  } else if (val === 'vsts') {
-    global.platform = vsts;
-  } else if (val === 'bitbucket') {
-    global.platform = bitbucket;
-  }
-=======
 /* eslint-disable global-require */
 const platforms = new Map([
+  ['bitbucket', require('./bitbucket')],
   ['github', require('./github')],
   ['gitlab', require('./gitlab')],
   ['vsts', require('./vsts')],
@@ -29,7 +13,6 @@
 
 function initPlatform(platform) {
   global.platform = getPlatformApi(platform);
->>>>>>> 75fb45cb
 }
 
 module.exports = {
