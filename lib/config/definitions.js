--- conflicted
+++ resolved
@@ -857,28 +857,30 @@
     mergeable: true,
   },
   {
-<<<<<<< HEAD
+    name: 'buildkite',
+    description: 'Configuration object for buildkite pipeline renovation',
+    stage: 'repository',
+    type: 'json',
+    default: {
+      enabled: false,
+      commitMessageTopic: 'buildkite plugin {{depName}}',
+      commitMessageExtra: 'to {{newVersion}}',
+      managerBranchPrefix: 'buildkite-',
+      prBody: template('prBody', 'buildkite'),
+    },
+    mergeable: true,
+  },
+  {
     name: 'cargo',
     description: 'Configuration object for Cargo (Rust) crate renovation',
-=======
-    name: 'buildkite',
-    description: 'Configuration object for buildkite pipeline renovation',
->>>>>>> c8ae853d
     stage: 'repository',
     type: 'json',
     default: {
       enabled: false,
-<<<<<<< HEAD
       commitMessageTopic: 'rust crate {{depName}}',
       commitMessageExtra: 'to {{newVersion}}',
       managerBranchPrefix: 'rust-',
       prBody: template('prBody', 'cargo'),
-=======
-      commitMessageTopic: 'buildkite plugin {{depName}}',
-      commitMessageExtra: 'to {{newVersion}}',
-      managerBranchPrefix: 'buildkite-',
-      prBody: template('prBody', 'buildkite'),
->>>>>>> c8ae853d
     },
     mergeable: true,
   },
