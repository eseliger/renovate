--- conflicted
+++ resolved
@@ -8,13 +8,8 @@
   const dep = {
     depName: 'node',
     currentValue: content.trim(),
-<<<<<<< HEAD
-    purl: 'pkg:github/nodejs/node?clean=true',
+    purl: 'pkg:github/nodejs/node?sanitize=true',
     versionScheme: 'node',
-=======
-    purl: 'pkg:github/nodejs/node?sanitize=true',
-    versionScheme: 'semver',
->>>>>>> 321c5285
   };
   if (!semver.isValid(dep.currentValue)) {
     dep.skipReason = 'unsupported-version';
