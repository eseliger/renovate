const handlebars = require('handlebars');
const changelogHelper = require('./changelog');

module.exports = {
  ensurePr,
  checkAutoMerge,
};

// Ensures that PR exists with matching title/body
async function ensurePr(prConfig) {
  const config = { ...prConfig };

  logger.trace({ config }, 'ensurePr');
  // If there is a group, it will use the config of the first upgrade in the array
  const { branchName, prTitle, upgrades } = config;
  // Check if existing PR exists
  const existingPr = await platform.getBranchPr(branchName);
  if (existingPr) {
    logger.debug('Found existing PR');
  }
  config.upgrades = [];
  const branchStatus = await platform.getBranchStatus(
    branchName,
    config.requiredStatusChecks
  );

  if (config.lockFileErrors && config.lockFileErrors.length) {
    logger.debug('Forcing PR because of lock file errors');
    config.forcePr = true;
  }

  // Only create a PR if a branch automerge has failed
  if (
    config.automerge === true &&
    config.automergeType.startsWith('branch') &&
    !config.forcePr
  ) {
    logger.debug(
      `Branch is configured for branch automerge, branchStatus is: ${branchStatus}`
    );
    if (branchStatus === 'pending' || branchStatus === 'running') {
      logger.debug('Checking how long this branch has been pending');
      const lastCommitTime = await platform.getBranchLastCommitTime(branchName);
      const currentTime = new Date();
      const millisecondsPerHour = 1000 * 60 * 60;
      const elapsedHours = Math.round(
        (currentTime.getTime() - lastCommitTime.getTime()) / millisecondsPerHour
      );
      if (elapsedHours >= config.prNotPendingHours) {
        logger.info('Branch exceeds prNotPending hours - forcing PR creation');
        config.forcePr = true;
      }
    }
    if (config.forcePr || branchStatus === 'failure') {
      logger.debug(`Branch tests failed, so will create PR`);
    } else {
      return null;
    }
  }
  if (config.prCreation === 'status-success') {
    logger.debug('Checking branch combined status');
    if (branchStatus !== 'success') {
      logger.debug(`Branch status is "${branchStatus}" - not creating PR`);
      return null;
    }
    logger.debug('Branch status success');
  } else if (
    config.prCreation === 'not-pending' &&
    !existingPr &&
    !config.forcePr
  ) {
    logger.debug('Checking branch combined status');
    if (branchStatus === 'pending' || branchStatus === 'running') {
      logger.debug(`Branch status is "${branchStatus}" - checking timeout`);
      const lastCommitTime = await platform.getBranchLastCommitTime(branchName);
      const currentTime = new Date();
      const millisecondsPerHour = 1000 * 60 * 60;
      const elapsedHours = Math.round(
        (currentTime.getTime() - lastCommitTime.getTime()) / millisecondsPerHour
      );
      if (elapsedHours < config.prNotPendingHours) {
        logger.debug(
          `Branch is ${elapsedHours} hours old - skipping PR creation`
        );
        return null;
      }
      logger.debug(
        `prNotPendingHours=${
          config.prNotPendingHours
        } threshold hit - creating PR`
      );
    }
    logger.debug('Branch status success');
  }

  const processedUpgrades = [];

  const issueRe = /([\s(])#(\d+)([)\s]?)/g;

  const commitRepos = [];

  // Get changelog and then generate template strings
  for (const upgrade of upgrades) {
    const upgradeKey = `${upgrade.depName}-${upgrade.manager}-${
      upgrade.fromVersion
    }-${upgrade.toVersion}`;
    if (processedUpgrades.includes(upgradeKey)) {
      continue; // eslint-disable-line no-continue
    }
    processedUpgrades.push(upgradeKey);

    const logJSON = await changelogHelper.getChangeLogJSON({
      manager: upgrade.manager,
      versionScheme: upgrade.versionScheme,
      depType: upgrade.depType,
      depName: upgrade.depName,
      fromVersion: upgrade.fromVersion,
      toVersion: upgrade.toVersion,
      repositoryUrl: upgrade.repositoryUrl,
      releases: upgrade.releases,
    });

    if (logJSON) {
      upgrade.githubName = logJSON.project ? logJSON.project.github : undefined;
      upgrade.hasReleaseNotes = logJSON.hasReleaseNotes;
      upgrade.releases = [];
      if (upgrade.githubName && !commitRepos.includes(upgrade.githubName)) {
        commitRepos.push(upgrade.githubName);
        logJSON.versions.forEach(version => {
          const release = { ...version };
          // TODO: remove once hasCommits is deprecated
          release.commits = [];
          release.hasCommits = false;
          upgrade.hasCommits = upgrade.hasCommits || release.hasCommits;
          upgrade.releases.push(release);
        });
      }
    }
    config.upgrades.push(upgrade);
  }

  // Update the config object
  Object.assign(config, upgrades[0]);
  if (config.errors && config.errors.length) {
    config.hasErrors = true;
  }
  if (config.warnings && config.warnings.length) {
    config.hasWarnings = true;
  }
  config.hasReleaseNotes = config.upgrades.some(upg => upg.hasReleaseNotes);
  config.hasCommits = config.upgrades.some(upg => upg.hasCommits);

  const releaseNoteRepos = [];
  for (const upgrade of config.upgrades) {
    if (releaseNoteRepos.includes(upgrade.repositoryUrl)) {
      logger.debug(
        { depName: upgrade.depName },
        'Removing duplicate release notes'
      );
      upgrade.hasReleaseNotes = false;
    } else {
      releaseNoteRepos.push(upgrade.repositoryUrl);
    }
  }

  let prBody = handlebars.compile(config.prBody)(config);
  // istanbul ignore if
  if (config.global) {
    if (config.global.prBanner) {
      prBody = config.global.prBanner + '\n\n' + prBody;
    }
    if (config.global.prFooter) {
      prBody = prBody + '\n---\n\n' + config.global.prFooter;
    }
  }
  prBody = prBody.trim();
<<<<<<< HEAD
  if (config.isGitHub) {
    // Put a zero width space after every # followed by a digit
    prBody = prBody.replace(/#(\d)/gi, '#&#8203;$1');
    // Put a zero width space after every @ symbol to prevent unintended hyperlinking
    prBody = prBody.replace(/@/g, '@&#8203;');
    prBody = prBody.replace(/(`\[?@)&#8203;/g, '$1');
    // Public GitHub repos need links prevented - see #489
    prBody = prBody.replace(issueRe, '$1#&#8203;$2$3');
    prBody = prBody.replace(
      /(https?:\/\/github.com\/[^/]*\/[^/]*\/(issues|pull)\/\w+)/g,
      '`$1`'
    );
    logger.trace('Escaping links to GitHub users');
    prBody = prBody.replace(
      /]\(https?:\/\/github.com\/[a-z\d](?:[a-z\d]|-(?=[a-z\d])){0,38}\)/gi,
      ']'
    );
    // convert escaped backticks back to `
    const backTickRe = /&#x60;([^/]*?)&#x60;/g;
    prBody = prBody.replace(backTickRe, '`$1`');
    prBody = prBody.replace(/`#&#8203;(\d+)`/g, '`#$1`');
  }
  // It would be nice to abstract this to the platform layer but made difficult due to our create/update check
  if (config.isGitLab) {
    // Convert to HTML using GitHub-flavoured markdown as it is more feature-rich than GitLab's flavour
    prBody = converter
      .makeHtml(prBody)
      .replace(/<\/?h4[^>]*>/g, '**') // See #954
      .replace(/Pull Request/g, 'Merge Request')
      .replace(/PR/g, 'MR')
      .replace(/<summary>/g, '<h1>')
      .replace(/<\/summary><\/p>/g, '</h1>')
      .replace(/<p><details><br \/>\n/g, '')
      .replace(/<p><\/details><\/p>\n/g, '');
  } else if (config.isVsts || config.isBitbucket) {
    // Remove any HTML we use
    prBody = prBody
      .replace('<summary>', '**')
      .replace('</summary>', '**')
      .replace('<details>', '')
      .replace('</details>', '');
  }
=======

  // Clean up double v's
  prBody = prBody.replace(/\bvv(\d)/g, 'v$1');

  // Generic replacements/link-breakers

  // Put a zero width space after every # followed by a digit
  prBody = prBody.replace(/#(\d)/gi, '#&#8203;$1');
  // Put a zero width space after every @ symbol to prevent unintended hyperlinking
  prBody = prBody.replace(/@/g, '@&#8203;');
  prBody = prBody.replace(/(`\[?@)&#8203;/g, '$1');
  prBody = prBody.replace(issueRe, '$1#&#8203;$2$3');
  // convert escaped backticks back to `
  const backTickRe = /&#x60;([^/]*?)&#x60;/g;
  prBody = prBody.replace(backTickRe, '`$1`');
  prBody = prBody.replace(/`#&#8203;(\d+)`/g, '`#$1`');

  prBody = platform.getPrBody(prBody);
>>>>>>> 56de9339

  try {
    if (existingPr) {
      logger.debug('Processing existing PR');
      if (config.automerge && branchStatus === 'failure') {
        logger.debug(`Setting assignees and reviewers as status checks failed`);
        await addAssigneesReviewers(config, existingPr);
      }
      // Check if existing PR needs updating
      const reviewableIndex = existingPr.body.indexOf(
        '<!-- Reviewable:start -->'
      );
      let existingPrBody = existingPr.body;
      if (reviewableIndex > -1) {
        logger.debug('Stripping Reviewable content');
        existingPrBody = existingPrBody.slice(0, reviewableIndex);
      }
      existingPrBody = existingPrBody.trim();
      if (existingPr.title === prTitle && existingPrBody === prBody) {
        logger.info(`${existingPr.displayNumber} does not need updating`);
        return existingPr;
      }
      // PR must need updating
      if (existingPr.title !== prTitle) {
        logger.info(
          {
            branchName,
            oldPrTitle: existingPr.title,
            newPrTitle: prTitle,
          },
          'PR title changed'
        );
      } else {
        logger.debug(
          {
            prTitle,
            oldPrBody: existingPr.body,
            newPrBody: prBody,
          },
          'PR body changed'
        );
      }

      await platform.updatePr(existingPr.number, prTitle, prBody);
      logger.info({ pr: existingPr.displayNumber }, `Updated PR`);
      return existingPr;
    }
    logger.info({ branchName, prTitle }, `Creating PR`);
    // istanbul ignore if
    if (config.updateType === 'rollback') {
      logger.warn('Creating Rollback PR');
    }
    let pr;
    try {
      pr = await platform.createPr(
        branchName,
        prTitle,
        prBody,
        config.labels,
        false,
        config.statusCheckVerify
      );
    } catch (err) {
      logger.warn(
        {
          err,
          message: err.message,
          body: err.response ? err.response.body : undefined,
        },
        `Failed to create PR`
      );
      if (err.message === 'Validation Failed (422)') {
        logger.info({ branchName }, 'Deleting invalid branch');
        await platform.deleteBranch(branchName);
      }
      // istanbul ignore if
      if (err.statusCode === 502) {
        logger.info({ branchName }, 'Deleting branch due to server error');
        await platform.deleteBranch(branchName);
      }
      return null;
    }
    if (config.branchAutomergeFailureMessage) {
      const subject = 'Branch automerge failure';
      let content =
        'This PR was configured for branch automerge, however this is not possible so it has been raised as a PR instead.';
      if (config.branchAutomergeFailureMessage === 'branch status error') {
        content += '\n___\n * Branch has one or more failed status checks';
      }
      logger.info('Adding branch automerge failure message to PR');
      platform.ensureComment(pr.number, subject, content);
    }
    // Skip assign and review if automerging PR
    if (config.automerge && branchStatus !== 'failure') {
      logger.debug(
        `Skipping assignees and reviewers as automerge=${config.automerge}`
      );
    } else {
      await addAssigneesReviewers(config, pr);
    }
    logger.info(`Created ${pr.displayNumber}`);
    return pr;
  } catch (err) {
    // istanbul ignore if
    if (err.message === 'rate-limit-exceeded') {
      logger.debug('Passing rate-limit-exceeded error up');
      throw err;
    }
    logger.error({ err }, 'Failed to ensure PR:', err);
  }
  return null;
}

async function addAssigneesReviewers(config, pr) {
  if (config.assignees.length > 0) {
    try {
      const assignees = config.assignees.map(
        assignee =>
          assignee.length && assignee[0] === '@' ? assignee.slice(1) : assignee
      );
      await platform.addAssignees(pr.number, assignees);
      logger.info({ assignees: config.assignees }, 'Added assignees');
    } catch (err) {
      logger.info(
        { assignees: config.assignees, err },
        'Failed to add assignees'
      );
    }
  }
  if (config.reviewers.length > 0) {
    try {
      const reviewers = config.reviewers.map(
        reviewer =>
          reviewer.length && reviewer[0] === '@' ? reviewer.slice(1) : reviewer
      );
      await platform.addReviewers(pr.number, reviewers);
      logger.info({ reviewers: config.reviewers }, 'Added reviewers');
    } catch (err) {
      logger.info(
        { assignees: config.assignees, err },
        'Failed to add reviewers'
      );
    }
  }
}

async function checkAutoMerge(pr, config) {
  logger.trace({ config }, 'checkAutoMerge');
  const {
    branchName,
    automerge,
    automergeType,
    automergeComment,
    requiredStatusChecks,
  } = config;
  logger.debug(
    { automerge, automergeType, automergeComment },
    `Checking #${pr.number} for automerge`
  );
  if (automerge) {
    logger.info('PR is configured for automerge');
    // Return if PR not ready for automerge
    if (pr.isUnmergeable) {
      logger.info('PR is not mergeable');
      logger.debug({ pr });
      return false;
    }
    if (requiredStatusChecks && pr.canMerge !== true) {
      logger.info('PR is not ready for merge');
      return false;
    }
    // Check branch status
    const branchStatus = await platform.getBranchStatus(
      pr.branchName,
      requiredStatusChecks
    );
    logger.debug(`branchStatus=${branchStatus}`);
    if (branchStatus !== 'success') {
      logger.info('Branch status is not "success"');
      return false;
    }
    // Check if it's been touched
    if (!pr.canRebase) {
      logger.info('PR is ready for automerge but has been modified');
      return false;
    }
    if (automergeType === 'pr-comment') {
      logger.info(`Applying automerge comment: ${automergeComment}`);
      return platform.ensureComment(pr.number, null, automergeComment);
    }
    // Let's merge this
    logger.info(`Automerging #${pr.number}`);
    return platform.mergePr(pr.number, branchName);
  }
  logger.debug('No automerge');
  return false;
}<|MERGE_RESOLUTION|>--- conflicted
+++ resolved
@@ -174,50 +174,6 @@
     }
   }
   prBody = prBody.trim();
-<<<<<<< HEAD
-  if (config.isGitHub) {
-    // Put a zero width space after every # followed by a digit
-    prBody = prBody.replace(/#(\d)/gi, '#&#8203;$1');
-    // Put a zero width space after every @ symbol to prevent unintended hyperlinking
-    prBody = prBody.replace(/@/g, '@&#8203;');
-    prBody = prBody.replace(/(`\[?@)&#8203;/g, '$1');
-    // Public GitHub repos need links prevented - see #489
-    prBody = prBody.replace(issueRe, '$1#&#8203;$2$3');
-    prBody = prBody.replace(
-      /(https?:\/\/github.com\/[^/]*\/[^/]*\/(issues|pull)\/\w+)/g,
-      '`$1`'
-    );
-    logger.trace('Escaping links to GitHub users');
-    prBody = prBody.replace(
-      /]\(https?:\/\/github.com\/[a-z\d](?:[a-z\d]|-(?=[a-z\d])){0,38}\)/gi,
-      ']'
-    );
-    // convert escaped backticks back to `
-    const backTickRe = /&#x60;([^/]*?)&#x60;/g;
-    prBody = prBody.replace(backTickRe, '`$1`');
-    prBody = prBody.replace(/`#&#8203;(\d+)`/g, '`#$1`');
-  }
-  // It would be nice to abstract this to the platform layer but made difficult due to our create/update check
-  if (config.isGitLab) {
-    // Convert to HTML using GitHub-flavoured markdown as it is more feature-rich than GitLab's flavour
-    prBody = converter
-      .makeHtml(prBody)
-      .replace(/<\/?h4[^>]*>/g, '**') // See #954
-      .replace(/Pull Request/g, 'Merge Request')
-      .replace(/PR/g, 'MR')
-      .replace(/<summary>/g, '<h1>')
-      .replace(/<\/summary><\/p>/g, '</h1>')
-      .replace(/<p><details><br \/>\n/g, '')
-      .replace(/<p><\/details><\/p>\n/g, '');
-  } else if (config.isVsts || config.isBitbucket) {
-    // Remove any HTML we use
-    prBody = prBody
-      .replace('<summary>', '**')
-      .replace('</summary>', '**')
-      .replace('<details>', '')
-      .replace('</details>', '');
-  }
-=======
 
   // Clean up double v's
   prBody = prBody.replace(/\bvv(\d)/g, 'v$1');
@@ -236,7 +192,6 @@
   prBody = prBody.replace(/`#&#8203;(\d+)`/g, '`#$1`');
 
   prBody = platform.getPrBody(prBody);
->>>>>>> 56de9339
 
   try {
     if (existingPr) {
