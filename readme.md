![Renovate banner](https://renovatebot.com/images/design/header_small.jpg)

# Renovate

Automated dependency updates. Flexible, so you don't need to be.

[![License: AGPL v3](https://img.shields.io/badge/License-AGPL%20v3-blue.svg)](https://raw.githubusercontent.com/renovatebot/renovate/master/license)
[![codecov](https://codecov.io/gh/renovatebot/renovate/branch/master/graph/badge.svg)](https://codecov.io/gh/renovatebot/renovate)
[![Join the chat at https://gitter.im/renovate-app/Lobby](https://badges.gitter.im/renovate-app/Lobby.svg)](https://gitter.im/renovate-app/Lobby?utm_source=badge&utm_medium=badge&utm_campaign=pr-badge&utm_content=badge)
[![Renovate enabled](https://img.shields.io/badge/renovate-enabled-brightgreen.svg)](https://renovatebot.com/)

## Why Use Renovate?

- Receive automated Pull Requests whenever dependencies need updating.
- Define schedules to avoid unnecessary noise in projects (e.g. for weekends or outside of working hours, or weekly updates, etc)
- Relevant package files are discovered automatically (e.g. supports
  monorepo architecture such as lerna or yarn workspaces without further configuration)
- Bot behaviour is extremely customisable via configuration files (config as code)
- Use eslint-like shared config presets for ease of use and simplifying configuration
<<<<<<< HEAD
- Update lock files natively in the same commit, including immediately resolving conflicts whenever PRs are merged
- Supports GitHub, GitLab (APIv4), Bitbucket and VSTS.
- Open source (installable via npm/yarn) so can be self-hosted or used for free via GitHub App
=======
- Lock files are natively supported and updated in the same commit, including immediately resolving conflicts whenever PRs are merged
- Supports GitHub, GitLab and VSTS. BitBucket is a WIP.
- Open source (installable via npm/yarn or Docker Hub) so can be self-hosted or used via GitHub App
>>>>>>> 1a5e84fa

## Who Uses Renovate?

Renovate was released in 2017 and is now widely used in the developer community. Example users include the following GitHub organisations:

[<img align="left" src="https://avatars1.githubusercontent.com/u/2034458?s=80&v=4" alt="algolia" title="algolia" hspace="10"/>](https://github.com/algolia)
[<img align="left" src="https://avatars0.githubusercontent.com/u/1342004?s=80&v=4" alt="google" title="google" hspace="10"/>](https://github.com/google)
[<img align="left" src="https://avatars2.githubusercontent.com/u/131524?s=80&v=4" alt="mozilla" title="mozilla" hspace="10"/>](https://github.com/mozilla)
[<img align="left" src="https://avatars2.githubusercontent.com/u/33676472?s=80&v=4" alt="uber-workflow" title="uber-workflow" hspace="10"/>](https://github.com/uber-workflow)
[<img align="left" src="https://avatars1.githubusercontent.com/u/22247014?s=80&v=4" alt="yarnpkg" title="yarnpkg" hspace="10"/>](https://github.com/yarnpkg)

<br /><br /><br /><br /><br />

## The Renovate Approach

- We believe everyone can benefit from automation, whether it's a little or a lot
- Renovate should not cause you to change your workflow against your wishes, instead it should be adaptable to your existing workflow
- All behaviour should be configurable, down to a ridiculous level if necessary
- Autodetect settings wherever possible (to minimise configuration) but always allow overrides

## Using Renovate

The easiest way to use Renovate if you are on GitHub is to use the Renovate app. Go to
[https://github.com/marketplace/renovate](https://github.com/marketplace/renovate) to install
it now. A paid plan is required for private repositories.

## Configuration

Visit https://renovatebot.com/docs/ for documentation, and in particular https://renovatebot.com/docs/configuration-options/ for a list of configuration options.

You can also raise an issue in https://github.com/renovatebot/config-help if you'd like to get your config reviewed or ask any questions.

## Self-Hosting

If you are not on GitHub or you prefer to run your own instance of Renovate then you have several options:

- Install the `renovate` CLI tool from npmjs
- Run the `renovate/renovate` Docker Hub image (same content/versions as the CLI tool)
- Use [Renovate Pro Edition](https://renovatebot.com/pro) available for GitHub Enterprise and soon GitLab too

## Contributing

If you would like to contribute to Renovate or get a local copy running for some other reason, please see the instructions in [contributing.md](.github/contributing.md).

## Security / Disclosure

If you discover any important bug with Renovate that may pose a security problem, please disclose it confidentially to security@renovatebot.com first, so that it can be assessed and hopefully fixed prior to being exploited. Please do not raise GitHub issues for security-related doubts or problems.<|MERGE_RESOLUTION|>--- conflicted
+++ resolved
@@ -17,15 +17,9 @@
   monorepo architecture such as lerna or yarn workspaces without further configuration)
 - Bot behaviour is extremely customisable via configuration files (config as code)
 - Use eslint-like shared config presets for ease of use and simplifying configuration
-<<<<<<< HEAD
-- Update lock files natively in the same commit, including immediately resolving conflicts whenever PRs are merged
-- Supports GitHub, GitLab (APIv4), Bitbucket and VSTS.
-- Open source (installable via npm/yarn) so can be self-hosted or used for free via GitHub App
-=======
 - Lock files are natively supported and updated in the same commit, including immediately resolving conflicts whenever PRs are merged
-- Supports GitHub, GitLab and VSTS. BitBucket is a WIP.
+- Supports GitHub, GitLab, Bitbucket and VSTS.
 - Open source (installable via npm/yarn or Docker Hub) so can be self-hosted or used via GitHub App
->>>>>>> 1a5e84fa
 
 ## Who Uses Renovate?
 
