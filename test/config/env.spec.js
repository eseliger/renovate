--- conflicted
+++ resolved
@@ -82,18 +82,18 @@
       };
       expect(env.getConfig(envParam)).toMatchSnapshot();
     });
-<<<<<<< HEAD
+    it('supports docker username/password', () => {
+      const envParam = {
+        DOCKER_USERNAME: 'some-username',
+        DOCKER_PASSWORD: 'some-password',
+      };
+      expect(env.getConfig(envParam)).toMatchSnapshot();
+    });
     it('supports Bitbucket', () => {
       const envParam = {
         RENOVATE_PLATFORM: 'bitbucket',
         BITBUCKET_TOKEN: 'a bitbucket token',
         BITBUCKET_ENDPOINT: 'a bitbucket endpoint',
-=======
-    it('supports docker username/password', () => {
-      const envParam = {
-        DOCKER_USERNAME: 'some-username',
-        DOCKER_PASSWORD: 'some-password',
->>>>>>> b41a2a92
       };
       expect(env.getConfig(envParam)).toMatchSnapshot();
     });
