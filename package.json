{
  "name": "renovate",
  "description": "Automated dependency updates. Flexible so you don't need to be.",
  "version": "0.0.0-semantic-release",
  "bin": {
    "renovate": "lib/renovate.js",
    "renovate-config-validator": "bin/config-validator.js"
  },
  "scripts": {
    "clean-cache": "node bin/clean-cache.js",
    "heroku-push": "git push heroku master",
    "heroku-scheduler": "heroku addons:open scheduler",
    "jest": "yarn clean-cache && cross-env NODE_ENV=test LOG_LEVEL=fatal jest",
    "jest-silent": "yarn jest --reporters jest-silent-reporter",
    "lint-fix": "eslint --fix lib test",
    "lint": "eslint lib test",
    "prettier": "prettier \"**/*.{js,json,md}\" --write",
    "start": "node lib/renovate",
    "test-dirty": "git diff --exit-code",
    "test": "yarn prettier --list-different && yarn lint && yarn jest"
  },
  "repository": {
    "type": "git",
    "url": "https://github.com/renovatebot/renovate.git"
  },
  "keywords": [
    "automated",
    "dependency",
    "docker",
    "management",
    "meteor",
    "node",
    "npm",
    "outdated",
    "update",
    "yarn"
  ],
  "author": "Rhys Arkins <rhys@arkins.net>",
  "contributors": [
    "Hutson Betts <hutson@hyper-expanse.net>",
    "Ayoub Kaanich <kayoub5@live.com>",
    "Dragomir Țurcanu <dragomirt22@gmail.com>",
    "Sam Neirinck <sam@samneirinck.com>",
    "Nicolas Byl <nico@nicolas-byl.eu>",
    "Maximilian Gaß <mxey@mxey.net>",
    "Jean-Yves Couët <jycouet@gmail.com>"
  ],
  "license": "AGPL-3.0",
  "bugs": {
    "url": "https://github.com/renovatebot/renovate/issues"
  },
  "homepage": "https://renovatebot.com",
  "engines": {
    "node": ">= 8.11.0"
  },
  "dependencies": {
    "@renovate/pep440": "0.4.0",
    "@sindresorhus/is": "0.11.0",
    "@yarnpkg/lockfile": "1.0.2",
    "bunyan": "1.8.12",
    "cacache": "11.2.0",
    "chalk": "2.4.1",
    "changelog-filename-regex": "2.0.1",
    "child-process-promise": "2.2.1",
    "clean-git-ref": "1.0.3",
    "commander": "2.17.1",
    "compare-versions": "3.3.1",
    "conventional-commits-detector": "0.1.1",
    "convert-hrtime": "2.0.0",
    "deepcopy": "1.0.0",
    "delay": "3.1.0",
    "detect-indent": "5.0.0",
    "docker-registry-client": "3.3.0",
    "email-addresses": "3.0.1",
    "fast-clone": "1.5.3",
<<<<<<< HEAD
    "fast-xml-parser": "3.11.2",
    "form-data": "2.3.2",
=======
    "fast-xml-parser": "3.12.0",
>>>>>>> 1a5e84fa
    "fs-extra": "7.0.0",
    "get-installed-path": "4.0.8",
    "gh-got": "7.1.0",
    "github-url-from-git": "1.5.0",
    "gl-got": "8.0.0",
    "got": "8.3.1",
    "handlebars": "4.0.11",
    "ini": "1.3.5",
    "js-yaml": "3.12.0",
    "json-dup-key-validator": "1.0.2",
    "json-stringify-pretty-compact": "1.2.0",
    "later": "1.2.0",
    "linkify-markdown": "1.0.0",
    "lodash": "4.17.10",
    "luxon": "1.3.3",
    "markdown-it": "8.4.2",
    "minimatch": "3.0.4",
    "moment": "2.22.2",
    "moment-timezone": "0.5.21",
    "npm": "6.4.0",
    "openpgp": "2.6.2",
    "p-all": "1.0.0",
    "parse-diff": "0.4.2",
    "parse-link-header": "1.0.1",
    "pnpm": "2.13.5",
    "registry-auth-token": "3.3.2",
    "root-require": "0.3.1",
    "safe-regex": "1.1.0",
    "semver": "5.5.1",
    "semver-stable": "2.0.4",
    "semver-utils": "1.1.2",
    "showdown": "1.8.6",
    "slugify": "1.3.1",
    "tmp-promise": "1.0.5",
    "traverse": "0.6.6",
    "upath": "1.1.0",
    "validator": "10.7.0",
    "vso-node-api": "6.5.0",
    "www-authenticate": "0.6.2",
    "yarn": "1.9.4"
  },
  "devDependencies": {
    "babel-plugin-transform-object-rest-spread": "6.26.0",
    "chai": "4.1.2",
    "codecov": "3.0.4",
    "cross-env": "5.2.0",
    "eslint": "5.4.0",
    "eslint-config-airbnb-base": "13.1.0",
    "eslint-config-prettier": "3.0.1",
    "eslint-plugin-import": "2.14.0",
    "eslint-plugin-promise": "4.0.0",
    "jest": "23.5.0",
    "jest-silent-reporter": "0.1.0",
    "mockdate": "2.0.2",
    "nock": "9.6.1",
    "prettier": "1.14.2",
    "semantic-release": "15.9.9"
  },
  "files": [
    "bin/config-validator.js",
    "lib"
  ],
  "babel": {
    "plugins": [
      "transform-object-rest-spread"
    ]
  },
  "jest": {
    "cacheDirectory": ".cache/jest",
    "coverageDirectory": "./coverage",
    "collectCoverage": true,
    "collectCoverageFrom": [
      "lib/**/*.js"
    ],
    "coverageReporters": [
      "json",
      "lcov",
      "text-summary"
    ],
    "setupFiles": [
      "./test/globals.js"
    ],
    "setupTestFrameworkScriptFile": "./test/chai.js",
    "snapshotSerializers": [
      "./test/newline-snapshot-serializer.js"
    ]
  },
  "prettier": {
    "singleQuote": true,
    "trailingComma": "es5"
  },
  "publishConfig": {
    "tag": "latest"
  },
  "release": {
    "branch": "master",
    "tagFormat": "${version}",
    "analyzeCommits": {
      "preset": "angular",
      "releaseRules": [
        {
          "type": "docs",
          "scope": "readme.md",
          "release": "patch"
        },
        {
          "type": "refactor",
          "release": "patch"
        }
      ]
    }
  }
}<|MERGE_RESOLUTION|>--- conflicted
+++ resolved
@@ -73,12 +73,8 @@
     "docker-registry-client": "3.3.0",
     "email-addresses": "3.0.1",
     "fast-clone": "1.5.3",
-<<<<<<< HEAD
-    "fast-xml-parser": "3.11.2",
     "form-data": "2.3.2",
-=======
     "fast-xml-parser": "3.12.0",
->>>>>>> 1a5e84fa
     "fs-extra": "7.0.0",
     "get-installed-path": "4.0.8",
     "gh-got": "7.1.0",
