{
  "name": "renovate",
  "description": "Automated dependency updates. Flexible so you don't need to be.",
  "version": "0.0.0-semantic-release",
  "bin": {
    "renovate": "lib/renovate.js",
    "renovate-config-validator": "bin/config-validator.js"
  },
  "scripts": {
    "clean-cache": "node bin/clean-cache.js",
    "heroku-push": "git push heroku master",
    "heroku-scheduler": "heroku addons:open scheduler",
    "jest": "yarn clean-cache && cross-env NODE_ENV=test LOG_LEVEL=fatal jest",
    "jest-silent": "yarn jest --reporters jest-silent-reporter",
    "lint-fix": "eslint --fix lib test",
    "lint": "eslint lib test",
    "prettier": "prettier \"**/*.{js,json,md}\" --write",
    "start": "node lib/renovate",
    "test-dirty": "git diff --exit-code",
    "test": "yarn prettier --list-different && yarn lint && yarn jest"
  },
  "repository": {
    "type": "git",
    "url": "https://github.com/renovatebot/renovate.git"
  },
  "keywords": [
    "automated",
    "dependency",
    "docker",
    "management",
    "meteor",
    "node",
    "npm",
    "outdated",
    "update",
    "yarn"
  ],
  "author": "Rhys Arkins <rhys@arkins.net>",
  "contributors": [
    "Hutson Betts <hutson@hyper-expanse.net>",
    "Ayoub Kaanich <kayoub5@live.com>",
    "Dragomir Țurcanu <dragomirt22@gmail.com>",
    "Sam Neirinck <sam@samneirinck.com>",
    "Jean-Yves Couët <jycouet@gmail.com>"
  ],
  "license": "AGPL-3.0",
  "bugs": {
    "url": "https://github.com/renovatebot/renovate/issues"
  },
  "homepage": "https://renovatebot.com",
  "engines": {
    "node": ">= 8.11.0"
  },
  "dependencies": {
    "@renovate/pep440": "0.4.0",
    "@sindresorhus/is": "0.11.0",
    "@yarnpkg/lockfile": "1.0.2",
    "bunyan": "1.8.12",
    "cacache": "11.0.2",
    "chalk": "2.4.1",
    "changelog-filename-regex": "2.0.0",
    "child-process-promise": "2.2.1",
    "clean-git-ref": "1.0.3",
    "commander": "2.16.0",
    "compare-versions": "3.3.0",
    "conventional-commits-detector": "0.1.1",
    "convert-hrtime": "2.0.0",
    "deepcopy": "1.0.0",
    "delay": "3.0.0",
    "detect-indent": "5.0.0",
    "email-addresses": "3.0.1",
    "fast-clone": "1.5.3",
<<<<<<< HEAD
    "fast-xml-parser": "3.11.1",
    "form-data": "2.3.2",
    "fs-extra": "6.0.1",
=======
    "fast-xml-parser": "3.11.2",
    "fs-extra": "7.0.0",
>>>>>>> 56de9339
    "get-installed-path": "4.0.8",
    "gh-got": "7.0.0",
    "github-url-from-git": "1.5.0",
    "gl-got": "8.0.0",
    "got": "8.3.1",
    "handlebars": "4.0.11",
    "ini": "1.3.5",
    "js-yaml": "3.12.0",
    "json-dup-key-validator": "1.0.2",
    "json-stringify-pretty-compact": "1.2.0",
    "later": "1.2.0",
    "lodash": "4.17.10",
    "luxon": "1.3.2",
    "markdown-it": "8.4.2",
    "minimatch": "3.0.4",
    "moment": "2.22.2",
    "moment-timezone": "0.5.21",
    "npm": "6.2.0",
    "openpgp": "2.6.2",
    "p-all": "1.0.0",
    "parse-diff": "0.4.2",
    "parse-link-header": "1.0.1",
    "pnpm": "2.12.2",
    "registry-auth-token": "3.3.2",
    "root-require": "0.3.1",
    "safe-regex": "1.1.0",
    "semver": "5.5.0",
    "semver-stable": "2.0.4",
    "semver-utils": "1.1.2",
    "showdown": "1.8.6",
    "slugify": "1.3.0",
    "tmp-promise": "1.0.5",
    "traverse": "0.6.6",
    "upath": "1.1.0",
    "validator": "10.4.0",
    "vso-node-api": "6.5.0",
    "yarn": "1.7.0"
  },
  "devDependencies": {
    "babel-plugin-transform-object-rest-spread": "6.26.0",
    "chai": "4.1.2",
    "codecov": "3.0.4",
    "cross-env": "5.2.0",
    "eslint": "5.2.0",
    "eslint-config-airbnb-base": "13.0.0",
    "eslint-config-prettier": "2.9.0",
    "eslint-plugin-import": "2.13.0",
    "eslint-plugin-promise": "3.8.0",
    "jest": "23.4.1",
    "jest-silent-reporter": "0.0.5",
    "mockdate": "2.0.2",
    "nock": "9.4.3",
    "prettier": "1.13.7",
    "semantic-release": "15.8.1"
  },
  "files": [
    "bin/config-validator.js",
    "lib"
  ],
  "babel": {
    "plugins": [
      "transform-object-rest-spread"
    ]
  },
  "jest": {
    "cacheDirectory": ".cache/jest",
    "coverageDirectory": "./coverage",
    "collectCoverage": true,
    "collectCoverageFrom": [
      "lib/**/*.js"
    ],
    "coverageReporters": [
      "json",
      "lcov",
      "text-summary"
    ],
    "setupFiles": [
      "./test/globals.js"
    ],
    "setupTestFrameworkScriptFile": "./test/chai.js",
    "snapshotSerializers": [
      "./test/newline-snapshot-serializer.js"
    ]
  },
  "prettier": {
    "singleQuote": true,
    "trailingComma": "es5"
  },
  "publishConfig": {
    "tag": "latest"
  },
  "release": {
    "branch": "master",
    "tagFormat": "${version}",
    "analyzeCommits": {
      "preset": "angular",
      "releaseRules": [
        {
          "type": "docs",
          "scope": "readme.md",
          "release": "patch"
        },
        {
          "type": "refactor",
          "release": "patch"
        }
      ]
    }
  }
}<|MERGE_RESOLUTION|>--- conflicted
+++ resolved
@@ -70,14 +70,9 @@
     "detect-indent": "5.0.0",
     "email-addresses": "3.0.1",
     "fast-clone": "1.5.3",
-<<<<<<< HEAD
-    "fast-xml-parser": "3.11.1",
+    "fast-xml-parser": "3.11.2",
     "form-data": "2.3.2",
-    "fs-extra": "6.0.1",
-=======
-    "fast-xml-parser": "3.11.2",
     "fs-extra": "7.0.0",
->>>>>>> 56de9339
     "get-installed-path": "4.0.8",
     "gh-got": "7.0.0",
     "github-url-from-git": "1.5.0",
